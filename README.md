--- conflicted
+++ resolved
@@ -11,15 +11,9 @@
 * All calculations and internal API calls are lazily made and cached
 * Library code follows c++ core guidelines
 * A single module file when build systems and compilers have good support for modules
-<<<<<<< HEAD
-* Support for GET and POST requests; HTTP and HTTPS
-* Support for FTP and SFTP
-* Support for Windows, Linux and MacOS. Currently only Windows is supported.
-=======
 * Support for GET and POST requests, both unsecured and over TLS.
 * Support for Windows, Linux and MacOS.
 
->>>>>>> 27c013c6
 
 ## Simple "GET" request example
 
@@ -31,7 +25,7 @@
 
 auto main() -> int {
 	try {
-		auto const response = http::get("example.com").send();
+		auto const response = http::get("http://example.com").send();
 		response.write_body_to_file("index.html");
 	} 
 	catch (errors::ConnectionFailed const&) {
